--- conflicted
+++ resolved
@@ -186,10 +186,7 @@
     clean = False
     if not data.get("same_room", False):
         st.error("❗ נראה כי אלו אינם אותו חדר.")
-<<<<<<< HEAD
-=======
         file_name += "_diff_room"
->>>>>>> ac78725e
     else:
         if data.get("is_clean", False):
             st.success("✅ החדר נראה מסודר ונקי — כל הכבוד!")
